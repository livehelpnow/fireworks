--- conflicted
+++ resolved
@@ -42,20 +42,12 @@
 
   defp log_event(level, msg, _ts, _md, state) do
     IO.puts "Loging: #{inspect to_string(level)}, #{inspect msg}"
-<<<<<<< HEAD
+
     msg = case state.json_library do
       nil -> msg
       json_library -> %{message: msg, level: level, node: node()} |> json_library.encode!
     end
-=======
-    msg =
-      case state.json_library do
-        nil -> msg
-        _ ->
-          %{message: msg, level: level, node: node}
-          |> state.json_library.encode!
-      end
->>>>>>> 237c8dfb
+    
     IO.puts "MSG: #{inspect msg}"
     Fireworks.publish(state.exchange, Atom.to_string(level), msg, [])
     {:ok, state}
